--- conflicted
+++ resolved
@@ -7,17 +7,13 @@
 This project is licensed under the MIT License - see the [LICENSE](LICENSE) file for details.
 
 ## Demo
-<<<<<<< HEAD
-[![Stereo VO Demo](https://img.youtube.com/vi/41o9R-rKQ1s/0.jpg)](https://www.youtube.com/watch?v=41o9R-rKQ1s)
+[![Stereo VIO Demo](https://img.youtube.com/vi/qdnn4ShEpTA/0.jpg)](https://youtu.be/qdnn4ShEpTA)
 
 ## To-Do List
 
 - [x] **IMU Integration**: Incorporate IMU data to create a more robust Visual-Inertial Odometry (VIO) system, improving accuracy and handling of fast motions.
 - [ ] **Fisheye Camera Support**: Add support for fisheye camera models and distortion correction for wide-angle stereo setups.
 - [ ] **Embedded Environment Testing**: Test and optimize performance on embedded platforms like Jetson Nano, NUC, and other resource-constrained devices.
-=======
-[![Stereo VIO Demo](https://img.youtube.com/vi/qdnn4ShEpTA/0.jpg)](https://youtu.be/qdnn4ShEpTA)
->>>>>>> 3e7a6ddb
 
 ## Installation
 
